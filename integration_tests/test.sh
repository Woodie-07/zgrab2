#!/usr/bin/env bash

set -e
set -o pipefail

# Do all integration tests for all protocols
# To add tests for a new protocol, run `./integration_tests/new.sh <new_protocol>` and implement the appropriate test scripts.

# Test procedure:
# 1. For each module (subdirectory of integration_tests (%)):
#   a. Enter module directory
#   b. If there is a setup.sh, run it (*)
#   c. Run test.sh
#   d. If there is a cleanup.sh, run it (*)
# 2. For each JSON file in zgrab-output: (^)
#   a. Dump the file to stdout
#   b. Validate that the output matches the protocol's schema (using the parent folder name as the protocol)
#   c. Check that data.<protocol>.status == "success"
#
# (*) Skip if the NOSETUP environment variable is set
# (^) Skip if the NOSCHEMA environment variable is set
# (%) The .templates directory is skipped, and if the TEST_MODULES 
#     environment variables is set, only modules in that list are run

# Any errors in the first part will cause an immediate failure.
# During schema validation, all output is validated and the errors are dumped afterwards.
# In either case, a failure leads to a nonzero exit code.
# 

# Run from root of project
TEST_DIR=$(dirname "$0")
ZGRAB_ROOT="$TEST_DIR/.."
INTEGRATION_TEST_VENV=".integration_tests.venv"

cd "$ZGRAB_ROOT"

ZGRAB_OUTPUT="zgrab-output"

<<<<<<< HEAD
if ! which jp; then
    go get github.com/jmespath/jp && go build github.com/jmespath/jp
    export PATH=$PATH:$GOPATH/bin
fi
=======
mkdir -p $ZGRAB_OUTPUT
>>>>>>> cd5d402a

pushd integration_tests
for mod in $(ls); do
    if [ ".template" != "$mod" ] && [ -d "$mod" ] && ( [ -z $TEST_MODULES ] || [ $mod = *"$TEST_MODULES"* ]); then
        pushd $mod
        for test in $(ls test*.sh); do
            echo "Running integration_tests/$mod/$test"
            # Given test.x.sh, find setup.x.sh and cleanup.x.sh
            setup=${test/test/setup}
            cleanup=${test/test/cleanup}
            if [ -z $NOSETUP ] && [ -f $setup ]; then
                ./$setup
            fi
            ./$test
            if [ -z $NOSETUP ] && [ -f $cleanup ]; then
                ./$cleanup
            fi
        done
        popd
    fi
done
popd

if ! [ -z $NOSCHEMA ]; then
    echo "Skipping schema validation."
    exit 0
fi

status=0
failures=""
echo "Doing schema validation..."

if ! [ -f "${INTEGRATION_TEST_VENV}/bin/python" ]; then
	virtualenv "${INTEGRATION_TEST_VENV}"
	"${INTEGRATION_TEST_VENV}/bin/pip" install zschema
	"${INTEGRATION_TEST_VENV}/bin/pip" install -r requirements.txt
fi

. "${INTEGRATION_TEST_VENV}/bin/activate"

for protocol in $(ls $ZGRAB_OUTPUT); do
    for outfile in $(ls $ZGRAB_OUTPUT/$protocol); do
        target="$ZGRAB_OUTPUT/$protocol/$outfile"
        echo "Validating $target [{("
        cat $target
        echo ")}]:"
        if ! python -m zschema validate zgrab2 $target --path . --module zgrab2_schemas.zgrab2 ; then
            echo "Schema validation failed for $protocol/$outfile"
            err="schema failure@$protocol/$outfile"
            if [[ $status -eq 0 ]]; then
                failures="$err"
            else
                failures="$failures, $err"
            fi
            status=1
        else
            scan_status=$(jp -u data.${protocol}.status < $target)
            if ! [ $scan_status = "success" ]; then
                echo "Scan returned success=$scan_status for $protocol/$outfile"
                err="scan failure(${scan_status})@$protocol/$outfile"
                if [[ $status -eq 0 ]]; then
                    failures="$err"
                else
                    failures="$failures, $err"
                fi
                status=1
            fi
        fi
    done
done

if [ -n "$failures" ]; then
    echo "One or more schema validations failed: $failures"
fi

exit $status<|MERGE_RESOLUTION|>--- conflicted
+++ resolved
@@ -36,14 +36,12 @@
 
 ZGRAB_OUTPUT="zgrab-output"
 
-<<<<<<< HEAD
+mkdir -p $ZGRAB_OUTPUT
+
 if ! which jp; then
     go get github.com/jmespath/jp && go build github.com/jmespath/jp
     export PATH=$PATH:$GOPATH/bin
 fi
-=======
-mkdir -p $ZGRAB_OUTPUT
->>>>>>> cd5d402a
 
 pushd integration_tests
 for mod in $(ls); do
